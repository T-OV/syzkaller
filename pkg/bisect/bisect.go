// Copyright 2018 syzkaller project authors. All rights reserved.
// Use of this source code is governed by Apache 2 LICENSE that can be found in the LICENSE file.

package bisect

import (
	"bytes"
	"fmt"
	"io"
	"path/filepath"
	"time"

	"github.com/google/syzkaller/pkg/build"
	"github.com/google/syzkaller/pkg/instance"
	"github.com/google/syzkaller/pkg/mgrconfig"
	"github.com/google/syzkaller/pkg/osutil"
	"github.com/google/syzkaller/pkg/report"
	"github.com/google/syzkaller/pkg/vcs"
)

type Config struct {
	Trace     io.Writer
	Fix       bool
	BinDir    string
	DebugDir  string
	Timeout   time.Duration
	Kernel    KernelConfig
	Syzkaller SyzkallerConfig
	Repro     ReproConfig
	Manager   mgrconfig.Config
}

type KernelConfig struct {
	Repo    string
	Branch  string
	Commit  string
	Cmdline string
	Sysctl  string
	Config  []byte
	// Baseline configuration is used in commit bisection. If the crash doesn't reproduce
	// with baseline configuration, config bisection is run. When triggering configuration
	// option is found, the provided baseline configuration is modified according to the
	// bisection results. This new configuration is tested once more with current head.
	// If the crash reproduces with the generated configuration, original configuration is
	// replaced with this minimized one.
	BaselineConfig []byte
	Userspace      string
}

type SyzkallerConfig struct {
	Repo         string
	Commit       string
	Descriptions string
}

type ReproConfig struct {
	Opts []byte
	Syz  []byte
	C    []byte
}

type env struct {
	cfg              *Config
	repo             vcs.Repo
	bisecter         vcs.Bisecter
	minimizer        vcs.ConfigMinimizer
	commit           *vcs.Commit
	head             *vcs.Commit
	kernelConfig     []byte
	inst             instance.Env
	numTests         int
	startTime        time.Time
	buildTime        time.Duration
	testTime         time.Duration
	buildTestRsltMap map[string]*fullBuildProcessingResult // by kernelSign (as e.g., in testResult)
}

const NumTests = 10 // number of tests we do per commit

// Result describes bisection result:
//  - if bisection is conclusive, the single cause/fix commit in Commits
//    - for cause bisection, report is the crash on the cause commit
//    - for fix bisection report is nil
//    - Commit is nil
//    - NoopChange is set if the bisection result commit did not cause any change in the kernel binary
//      and this could not be fixed (bisection result it most likely wrong)
//      - OrigBisectWasNoOpCmt is also set for the case above, but is kept asserted even if it was
//        possible to roll-back in the repo to a direct non-noop parent commit.
//        (NoopChange is cleaned if the latter succeeds. 'Commit' contains single noOp commit - original
//        bisection result, while 'Commits[0]' keeps either non-noOp parent [true operational change]
//        culprit/fix or the end-point commit of unsuccessful "rollback" attempt)
//    - Bisected to a release commit
//  - if bisection is inconclusive, range of potential cause/fix commits in Commits
//    - report is nil in such case
//    - Commit is nil
//  - if the crash still happens on the oldest release/HEAD (for cause/fix bisection correspondingly)
//    - no commits in Commits
//    - the crash report on the oldest release/HEAD;
//    - Commit points to the oldest/latest commit where crash happens.
//  - Config contains kernel config used for bisection
type Result struct {
	Commits              []*vcs.Commit
	Report               *report.Report
	Commit               *vcs.Commit
	Config               []byte
	IsRelease            bool
	OrigBisectWasNoOpCmt bool
	NoopChange           bool
}

type fullBuildProcessingResult struct {
	bootable         bool
	rawResults       []error
	processedResults map[string]*testResult // by commit hash key
}

const buildFailedToken = "build failed"

type testResult struct {
	verdict    vcs.BisectResult
	com        *vcs.Commit
	rep        *report.Report
	kernelSign string
}

// Run does the bisection and returns either the Result
//  or, if the crash is not reproduced on the start commit, an error.
func Run(cfg *Config) (*Result, error) {
	if err := checkConfig(cfg); err != nil {
		return nil, err
	}
	cfg.Manager.Cover = false // it's not supported somewhere back in time
	repo, err := vcs.NewRepo(cfg.Manager.TargetOS, cfg.Manager.Type, cfg.Manager.KernelSrc)
	if err != nil {
		return nil, err
	}
	inst, err := instance.NewEnv(&cfg.Manager)
	if err != nil {
		return nil, err
	}
	if _, err = repo.CheckoutBranch(cfg.Kernel.Repo, cfg.Kernel.Branch); err != nil {
		return nil, err
	}
	return runImpl(cfg, repo, inst)
}

func runImpl(cfg *Config, repo vcs.Repo, inst instance.Env) (*Result, error) {
	bisecter, ok := repo.(vcs.Bisecter)
	if !ok {
		return nil, fmt.Errorf("bisection is not implemented for %v", cfg.Manager.TargetOS)
	}
	minimizer, ok := repo.(vcs.ConfigMinimizer)
	if !ok && len(cfg.Kernel.BaselineConfig) != 0 {
		return nil, fmt.Errorf("config minimization is not implemented for %v", cfg.Manager.TargetOS)
	}

	env := &env{
		cfg:              cfg,
		repo:             repo,
		bisecter:         bisecter,
		minimizer:        minimizer,
		inst:             inst,
		startTime:        time.Now(),
		buildTestRsltMap: make(map[string]*fullBuildProcessingResult),
	}
	head, err := repo.HeadCommit()
	if err != nil {
		return nil, err
	}
	env.head = head
	if cfg.Fix {
		env.log("bisecting fixing commit since %v", cfg.Kernel.Commit)
	} else {
		env.log("bisecting cause commit starting from %v", cfg.Kernel.Commit)
	}
	start := time.Now()
	res, err := env.bisect()
	env.log("instances tested: %v, total time: %v (build: %v, test: %v)",
		env.numTests, time.Since(start), env.buildTime, env.testTime)
	if err != nil {
		env.log("error: %v", err)
		return nil, err
	}
	if len(res.Commits) == 0 {
		if cfg.Fix {
			env.log("the crash still happens on HEAD")
		} else {
			env.log("the crash already happened on the oldest tested release")
		}
		env.log("commit msg: %v", res.Commit.Title)
		env.log("crash: %v\n%s", res.Report.Title, res.Report.Report)
		return res, nil
	}
	what := "bad"
	if cfg.Fix {
		what = "good"
	}
	if len(res.Commits) > 1 {
		env.log("bisection is inconclusive, the first %v commit could be any of:", what)
		for _, com := range res.Commits {
			env.log("%v", com.Hash)
		}
		return res, nil
	}
	com := res.Commits[0]
<<<<<<< HEAD
	if res.OrigBisectWasNoOpCmt {
		env.log("bisection originally resulted in 'noOp change' first %v commit: #%v : '%v'",
			what, res.Commit.Hash, res.Commit.Title)
		if res.NoopChange {
			env.log("the 'noOp change' couldn't be reliably rolled back to (parent) true `operational"+
				" change` 'first %v' commit. Rolling back stumbled at : #%v : '%v'",
				what, com.Hash, com.Title)
		} else {
			env.log("the 'noOp change' was rolled back to (parent) true operational change"+
				" 'first %v' commit: #%v : '%v'", what, com.Hash, com.Title)
		}
	} else {
		env.log("first %v commit: %v %v", what, com.Hash, com.Title)
	}
	// Kept for the coming merge:
	// env.log("recipients (to): %q", com.Recipients.GetEmails(vcs.To))
	// env.log("recipients (cc): %q", com.Recipients.GetEmails(vcs.Cc))
=======
	env.log("first %v commit: %v %v", what, com.Hash, com.Title)
	env.log("recipients (to): %q", com.Recipients.GetEmails(vcs.To))
	env.log("recipients (cc): %q", com.Recipients.GetEmails(vcs.Cc))
>>>>>>> 5ce13532
	if res.Report != nil {
		env.log("crash: %v\n%s", res.Report.Title, res.Report.Report)
	}
	return res, nil
}

func (env *env) bisect() (*Result, error) {
	cfg := env.cfg
	var err error
	if err := build.Clean(cfg.Manager.TargetOS, cfg.Manager.TargetVMArch,
		cfg.Manager.Type, cfg.Manager.KernelSrc); err != nil {
		return nil, fmt.Errorf("kernel clean failed: %v", err)
	}
	env.log("building syzkaller on %v", cfg.Syzkaller.Commit)
	if err := env.inst.BuildSyzkaller(cfg.Syzkaller.Repo, cfg.Syzkaller.Commit); err != nil {
		return nil, err
	}
	com, err := env.repo.CheckoutCommit(cfg.Kernel.Repo, cfg.Kernel.Commit)
	if err != nil {
		return nil, err
	}

	env.commit = com
	env.kernelConfig = cfg.Kernel.Config
	testRes, err := env.test()
	if err != nil {
		return nil, err
	} else if testRes.verdict != vcs.BisectBad {
		return nil, fmt.Errorf("the crash wasn't reproduced on the original commit")
	}

	if len(cfg.Kernel.BaselineConfig) != 0 {
		testRes1, err := env.testMinimizeConfig()
		if err != nil {
			return nil, err
		}
		if testRes1 != nil {
			testRes = testRes1
		}
	}
	// CONFIG stays firmly fixed after this line
	bad, good, rep1, results1, err := env.commitRange()
	if err != nil {
		return nil, err
	}
	if rep1 != nil {
		return &Result{Report: rep1, Commit: bad, Config: env.kernelConfig},
			nil // still not fixed/happens on the oldest release
	}
	if good == nil {
		// Special case: all previous releases are build broken.
		// It's unclear what's the best way to report this.
		// We return 2+ commits which means "inconclusive".
		return &Result{Commits: []*vcs.Commit{com, bad}, Config: env.kernelConfig}, nil
	}
	// It can be deemed to switch to usage of the introd-ed more detailed global
	// map (referred via env-t) completely. However, the mapping is different in these:
	//  here (results[] map): 'commit_hash' <-> 'parsed test result',
	//  in global - 'build_sign' -> 'raw test results' -> map('commit_hash' <-> 'parsed test result')
	// Thus, both are kept here currently as sort of 'bidirectional list/road'
	results := map[string]*testResult{cfg.Kernel.Commit: testRes}
	for _, res := range results1 {
		results[res.com.Hash] = res
	}
	pred := func() (vcs.BisectResult, error) {
		// We can't 100% trust the bisecter.Bisect(). Confirmed by inconclusive bisection test-cases.
		current, err := env.repo.HeadCommit()
		if err != nil {
			env.log("failed to check repo.HeadCommit() in pred for Bisect: %v."+
				" Skip tied actions until it get exited on this issue later.", err)
		} else {
			if locMapRslt, fnd := results[current.Hash]; fnd {
				env.log("bisector logic failure: attempted to check same commit '%v' (#%v) again."+
					" Return the verdict saved in the test results map from 1st try.",
					current.Title, current.Hash)
				return locMapRslt.verdict, nil
			}
		}
		testRes1, err := env.test()
		if err != nil {
			// Not registering the test failure as it can only refer to timeout currently.
			// So, might have sense trying next time.
			// (Note: "failed build", etc. is not a failure.)
			return 0, err
		}
		if cfg.Fix {
			if testRes1.verdict == vcs.BisectBad {
				testRes1.verdict = vcs.BisectGood
			} else if testRes1.verdict == vcs.BisectGood {
				testRes1.verdict = vcs.BisectBad
			}
		}
		results[testRes1.com.Hash] = testRes1
		return testRes1.verdict, err
	}
	commits, err := env.bisecter.Bisect(bad.Hash, good.Hash, cfg.Trace, pred)
	if err != nil {
		return nil, err
	}
	res := &Result{
		Commits: commits,
		Config:  env.kernelConfig,
	}
	if len(commits) == 1 {
		com := commits[0]
		testRes := results[com.Hash]
		if testRes == nil {
			return nil, fmt.Errorf("no result for culprit commit")
		}
		res.Report = testRes.rep

		checkedCmt, err := env.checkAndHandleNoOpRslt(res, results, com)
		if err != nil {
			env.log("failed to handle noOp change: %v", err)
		}
		isRelease, err := env.bisecter.IsRelease(checkedCmt.Hash)
		if err != nil {
			env.log("failed to detect release: %v", err)
		}
		res.IsRelease = isRelease
	}
	// If multiple commits returned by bisector, so inconclusive results,
	//  no processing here, but - in the wrapping runImpl()
	return res, nil
}

func (env *env) checkAndHandleNoOpRslt(res *Result, results map[string]*testResult,
	com *vcs.Commit) (*vcs.Commit, error) {
	noopChange, err := env.detectNoopChange(results, com)
	if err != nil {
		env.log("failed to detect noOp change: %v", err)
		return com, err
	}
	if noopChange {
		// Try to rollback to closest (direct) non-noOp parent and then
		//  re-arrange final bisection reporting correspondingly
		res.OrigBisectWasNoOpCmt = true
		opChangeCmtCand := com
		for noopChange && err == nil {
			opChangeCmtCand, err = env.repo.SwitchCommit(opChangeCmtCand.Parents[0])
			if err == nil {
				noopChange, err = env.detectNoopChange(results, opChangeCmtCand)
			}
		}
		res.NoopChange = noopChange
		if err != nil {
			env.log("failed to rollback to non-noOp: %v", err)
			env.log("rollback from noOp commit %v (#%v) stumbled at commmit: '%v' (#%v)",
				com.Title, com.Hash, opChangeCmtCand.Title, opChangeCmtCand.Hash)
		} else {
			env.log("successfully rolled back from noOp commit '%v' (#%v) to non-noOp: '%v' (#%v)",
				com.Title, com.Hash, opChangeCmtCand.Title, opChangeCmtCand.Hash)
		}
		buildId := results[opChangeCmtCand.Hash].kernelSign
		res.Commit = com
		res.Commits[0] = opChangeCmtCand
		// Re-parse test results (obtained for original noOp commit)
		if prevBuildResults, fnd := env.buildTestRsltMap[buildId]; fnd {
			testResUpd := results[opChangeCmtCand.Hash]
			env.applyResultsProcessing(testResUpd, opChangeCmtCand, prevBuildResults.rawResults)
			res.Report = testResUpd.rep
		}
		com = opChangeCmtCand
	}
	return com, nil
}

func (env *env) detectNoopChange(results map[string]*testResult, com *vcs.Commit) (bool, error) {
	cmtTestRes := results[com.Hash]
	if cmtTestRes.kernelSign == "" || len(com.Parents) != 1 { // TODO: Handle multiple parents also?
		return false, nil
	}
	parent := com.Parents[0]
	parentRes := results[parent]
	if parentRes == nil {
		env.log("parent commit %v test results were not found in fast access map", parent)
		// We could not test the parent commit if it is not based on the previous release
		// (instead based on an older release, i.e. a very old non-rebased commit
		// merged into the current release).
		// TODO: we can use a differnet compiler for this old commit
		// since effectively it's in the older release, in that case we may not
		// detect noop change anyway.
		parentComm, err := env.repo.SwitchCommit(parent)
		if err != nil {
			return false, err
		}
		// Need a new build, unfortunately (no track of the 'parent commit' found in our registers)
		_, kernelSign, err := env.build()
		if err != nil {
			return false, err
		}
		// It has not been registered into local results[] map originally. Added now (with knlSign only).
		parentRes = &testResult{
			com:        parentComm,
			kernelSign: kernelSign,
		}
		results[parent] = parentRes // We need it at least for "rollback" from noOp change.
	}
	env.log("culprit signature: %v", cmtTestRes.kernelSign)
	env.log("parent  signature: %v", parentRes.kernelSign)
	return cmtTestRes.kernelSign == parentRes.kernelSign && cmtTestRes.kernelSign != buildFailedToken, nil
}

func (env *env) testMinimizeConfig() (*testResult, error) {
	cfg := env.cfg
	// Check if crash reproduces with baseline config.
	env.kernelConfig = cfg.Kernel.BaselineConfig
	testRes, err := env.test()
	if err != nil {
		env.log("testing baseline config failed: %v", err)
		env.kernelConfig = cfg.Kernel.Config
		return nil, err
	}
	if testRes.verdict == vcs.BisectBad {
		env.log("crash reproduces with baseline config")
		return testRes, nil
	}
	if testRes.verdict == vcs.BisectSkip {
		env.log("unable to test using baseline config, keep original config")
		env.kernelConfig = cfg.Kernel.Config
		return nil, nil
	}
	predMinimize := func(test []byte) (vcs.BisectResult, error) {
		env.kernelConfig = test
		testRes, err := env.test()
		if err != nil {
			return 0, err
		}
		return testRes.verdict, err
	}
	// Find minimal configuration based on baseline to reproduce the crash.
	env.kernelConfig, err = env.minimizer.Minimize(cfg.Kernel.Config,
		cfg.Kernel.BaselineConfig, cfg.Trace, predMinimize)
	if err != nil {
		env.log("minimizing config failed: %v", err)
		return nil, err
	}
	if bytes.Equal(env.kernelConfig, cfg.Kernel.Config) {
		return nil, nil
	}
	// Check that crash is really reproduced with generated config.
	testRes, err = env.test()
	if err != nil {
		return nil, fmt.Errorf("testing generated minimized config failed: %v", err)
	}
	if testRes.verdict != vcs.BisectBad {
		env.log("testing with generated minimized config doesn't reproduce the crash")
		env.kernelConfig = cfg.Kernel.Config
		return nil, nil
	}
	return testRes, nil
}

func (env *env) commitRange() (*vcs.Commit, *vcs.Commit, *report.Report, []*testResult, error) {
	if env.cfg.Fix {
		return env.commitRangeForFix()
	}
	return env.commitRangeForBug()
}

func (env *env) commitRangeForFix() (*vcs.Commit, *vcs.Commit, *report.Report, []*testResult, error) {
	env.log("testing current HEAD %v", env.head.Hash)
	if _, err := env.repo.SwitchCommit(env.head.Hash); err != nil {
		return nil, nil, nil, nil, err
	}
	res, err := env.test()
	if err != nil {
		return nil, nil, nil, nil, err
	}
	if res.verdict != vcs.BisectGood {
		return env.head, nil, res.rep, []*testResult{res}, nil
	}
	return env.head, env.commit, nil, []*testResult{res}, nil
}

func (env *env) commitRangeForBug() (*vcs.Commit, *vcs.Commit, *report.Report, []*testResult, error) {
	cfg := env.cfg
	tags, err := env.bisecter.PreviousReleaseTags(cfg.Kernel.Commit)
	if err != nil {
		return nil, nil, nil, nil, err
	}
	if len(tags) == 0 {
		return nil, nil, nil, nil, fmt.Errorf("no release tags before this commit")
	}
	lastBad := env.commit
	var lastRep *report.Report
	var results []*testResult
	for _, tag := range tags {
		env.log("testing release %v", tag)
		com, err := env.repo.SwitchCommit(tag)
		if err != nil {
			return nil, nil, nil, nil, err
		}
		res, err := env.test()
		if err != nil {
			return nil, nil, nil, nil, err
		}
		results = append(results, res)
		if res.verdict == vcs.BisectGood {
			return lastBad, com, nil, results, nil
		}
		if res.verdict == vcs.BisectBad {
			lastBad = com
			lastRep = res.rep
		}
	}
	return lastBad, nil, lastRep, results, nil
}

func (env *env) build() (*vcs.Commit, string, error) {
	current, err := env.repo.HeadCommit()
	if err != nil {
		return nil, "", err
	}

	bisectEnv, err := env.bisecter.EnvForCommit(env.cfg.BinDir, current.Hash, env.kernelConfig)
	if err != nil {
		return nil, "", err
	}
	compilerID, err := build.CompilerIdentity(bisectEnv.Compiler)
	if err != nil {
		return nil, "", err
	}
	env.log("testing commit %v with %v", current.Hash, compilerID)
	buildStart := time.Now()
	mgr := &env.cfg.Manager
	if err := build.Clean(mgr.TargetOS, mgr.TargetVMArch, mgr.Type, mgr.KernelSrc); err != nil {
		return nil, "", fmt.Errorf("kernel clean failed: %v", err)
	}
	kern := &env.cfg.Kernel
	_, kernelSign, err := env.inst.BuildKernel(bisectEnv.Compiler, kern.Userspace,
		kern.Cmdline, kern.Sysctl, bisectEnv.KernelConfig)
	if kernelSign != "" {
		env.log("kernel signature: %v", kernelSign)
	}
	env.buildTime += time.Since(buildStart)
	return current, kernelSign, err
}

func (env *env) test() (*testResult, error) {
	cfg := env.cfg
	if cfg.Timeout != 0 && time.Since(env.startTime) > cfg.Timeout {
		return nil, fmt.Errorf("bisection is taking too long (>%v), aborting", cfg.Timeout)
	}
	env.numTests++
	// No way to predict a build outcome for a commit (unless we have registered it) ->
	// It can also happen we try playing with the same commit twice. For config optimizers at least.
	// Whether we can 100% trust the "bisecter.Bisect" is checked in wrappers (in DB mode).
	current, kernelSign, err := env.build()
	res := &testResult{
		verdict:    vcs.BisectSkip,
		com:        current,
		kernelSign: kernelSign, // Note: build() returns empty kernelSign for build fails.
	}
	if err != nil {
		if verr, ok := err.(*osutil.VerboseError); ok {
			env.log("%v", verr.Title)
			env.saveDebugFile(current.Hash, 0, verr.Output)
		} else if verr, ok := err.(*build.KernelError); ok {
			env.log("%s", verr.Report)
			env.saveDebugFile(current.Hash, 0, verr.Output)
		} else {
			env.log("%v", err)
		}
		// Make it more clear (and robust against unexpected misinterpretation and logic messup bugs)
		res.kernelSign = buildFailedToken
		return res, nil
	}

	// Check: did we test this build already (and processed results)
	needRetest := true
	if prevBuildResults, found := env.buildTestRsltMap[kernelSign]; found {
		env.log("the build with signature '%v' was identified tested before."+
			" Checking whether some old results can apply..", kernelSign)
		if len(prevBuildResults.rawResults) == 0 {
			env.log("despite the build was registered as 'tested' before," +
				" there are no testing results found in the bisection-run registers. Re-testing then..")
		} else {
			// We have some raw test results for this build kept. Let's check do we have also
			//  anything reported about those also (that would be logically expected).
			needRereport := true
			if len(prevBuildResults.processedResults) == 0 {
				env.log("no raw test results processing reports found in the registers.",
					" Re-testing then completely..")
				if prevBuildResults.processedResults == nil {
					prevBuildResults.processedResults = make(map[string]*testResult)
				}
			} else {
				needRetest = false // No full re-test needed. Only (additional - for another commit) parsing results.
				if _, fndR := prevBuildResults.processedResults[current.Hash]; !fndR {
					env.log("no processing reports of raw test results found in the bisection-run registers"+
						" for the commit '%v' (hash: '%v') in question. Re-generating reports then..",
						current.Title, current.Hash)
				} else {
					needRereport = false
				}
			}
			if needRereport {
				env.applyResultsProcessing(res, current, prevBuildResults.rawResults)
				prevBuildResults.processedResults[current.Hash] = res // add processed info (reports)
				env.log("for binary (sign-re: '%v') tested fine before, results also parsed and"+
					" reg added fine for commit '%v' (hash: '%v')", kernelSign, current.Title, current.Hash)
				return res, nil
			}
		}
		if !needRetest {
			// Extract processed results data for this build & commit hash (we confirmed the latter is there)
			res = prevBuildResults.processedResults[current.Hash]
			env.log("for binary (sign-re: '%v') tested fine before, results for commit '%v' (hash: '%v')"+
				" are EXTRACTED as: ", kernelSign, current.Title, current.Hash)
			env.log("verdict: '%v', [com.Title: '%v', com.Hash: '%v'], kernelSign: '%v'",
				res.verdict, res.com.Title, res.com.Hash, res.kernelSign)
			return res, nil
		}
	}

	// This build has never been tested before. TEST it now (and process results also for current commit).
	testStart := time.Now()
	results, err := env.inst.Test(NumTests, cfg.Repro.Syz, cfg.Repro.Opts, cfg.Repro.C)
	env.testTime += time.Since(testStart)
	newBuildProcResult := &fullBuildProcessingResult{
		bootable:         false,
		rawResults:       results,
		processedResults: map[string]*testResult{current.Hash: res},
	}
	if err != nil {
		env.log("testing binary (sign-re: '%v') failed with err: '%v'."+
			" Thus, no testing results obtained/reg-ed.", kernelSign, err)
		env.buildTestRsltMap[kernelSign] = newBuildProcResult // save some incomplete full set of results
		return res, nil
	}

	env.applyResultsProcessing(res, current, results)

	// Keep the test results for this build & their parse outcome for this commit
	// (The main map is init-ed at runImpl(), but not the inner one)
	newBuildProcResult.bootable = true
	newBuildProcResult.processedResults[current.Hash] = res // update parsing result
	env.buildTestRsltMap[kernelSign] = newBuildProcResult
	env.log(" binary (sign-re: '%v') tested, results parsed and all that reg-ed fine"+
		" for commit '%v' (hash: '%v')", kernelSign, current.Title, current.Hash)

	return res, nil
}

func (env *env) applyResultsProcessing(res *testResult, current *vcs.Commit, results []error) {
	bad, good, rep := env.processResults(current, results)
	res.rep = rep
	res.verdict = vcs.BisectSkip
	if bad != 0 {
		res.verdict = vcs.BisectBad
	} else if NumTests-good-bad > NumTests/3*2 {
		// More than 2/3 of instances failed with infrastructure error,
		// can't reliably tell that the commit is good.
		res.verdict = vcs.BisectSkip
	} else if good != 0 {
		res.verdict = vcs.BisectGood
	}
}

func (env *env) processResults(current *vcs.Commit, results []error) (bad, good int, rep *report.Report) {
	var verdicts []string
	for i, res := range results {
		if res == nil {
			good++
			verdicts = append(verdicts, "OK")
			continue
		}
		switch err := res.(type) {
		case *instance.TestError:
			if err.Boot {
				verdicts = append(verdicts, fmt.Sprintf("boot failed: %v", err))
			} else {
				verdicts = append(verdicts, fmt.Sprintf("basic kernel testing failed: %v", err))
			}
			output := err.Output
			if err.Report != nil {
				output = err.Report.Output
			}
			env.saveDebugFile(current.Hash, i, output)
		case *instance.CrashError:
			bad++
			rep = err.Report
			verdicts = append(verdicts, fmt.Sprintf("crashed: %v", err))
			output := err.Report.Report
			if len(output) == 0 {
				output = err.Report.Output
			}
			env.saveDebugFile(current.Hash, i, output)
		default:
			verdicts = append(verdicts, fmt.Sprintf("failed: %v", err))
		}
	}
	unique := make(map[string]bool)
	for _, verdict := range verdicts {
		unique[verdict] = true
	}
	if len(unique) == 1 {
		env.log("all runs: %v", verdicts[0])
	} else {
		for i, verdict := range verdicts {
			env.log("run #%v: %v", i, verdict)
		}
	}
	return
}

func (env *env) saveDebugFile(hash string, idx int, data []byte) {
	if env.cfg.DebugDir == "" || len(data) == 0 {
		return
	}
	osutil.MkdirAll(env.cfg.DebugDir)
	osutil.WriteFile(filepath.Join(env.cfg.DebugDir, fmt.Sprintf("%v.%v", hash, idx)), data)
}

func checkConfig(cfg *Config) error {
	if !osutil.IsExist(cfg.BinDir) {
		return fmt.Errorf("bin dir %v does not exist", cfg.BinDir)
	}
	if cfg.Kernel.Userspace != "" && !osutil.IsExist(cfg.Kernel.Userspace) {
		return fmt.Errorf("userspace dir %v does not exist", cfg.Kernel.Userspace)
	}
	if cfg.Kernel.Sysctl != "" && !osutil.IsExist(cfg.Kernel.Sysctl) {
		return fmt.Errorf("sysctl file %v does not exist", cfg.Kernel.Sysctl)
	}
	if cfg.Kernel.Cmdline != "" && !osutil.IsExist(cfg.Kernel.Cmdline) {
		return fmt.Errorf("cmdline file %v does not exist", cfg.Kernel.Cmdline)
	}
	return nil
}

func (env *env) log(msg string, args ...interface{}) {
	fmt.Fprintf(env.cfg.Trace, msg+"\n", args...)
}<|MERGE_RESOLUTION|>--- conflicted
+++ resolved
@@ -203,7 +203,6 @@
 		return res, nil
 	}
 	com := res.Commits[0]
-<<<<<<< HEAD
 	if res.OrigBisectWasNoOpCmt {
 		env.log("bisection originally resulted in 'noOp change' first %v commit: #%v : '%v'",
 			what, res.Commit.Hash, res.Commit.Title)
@@ -218,14 +217,8 @@
 	} else {
 		env.log("first %v commit: %v %v", what, com.Hash, com.Title)
 	}
-	// Kept for the coming merge:
-	// env.log("recipients (to): %q", com.Recipients.GetEmails(vcs.To))
-	// env.log("recipients (cc): %q", com.Recipients.GetEmails(vcs.Cc))
-=======
-	env.log("first %v commit: %v %v", what, com.Hash, com.Title)
 	env.log("recipients (to): %q", com.Recipients.GetEmails(vcs.To))
 	env.log("recipients (cc): %q", com.Recipients.GetEmails(vcs.Cc))
->>>>>>> 5ce13532
 	if res.Report != nil {
 		env.log("crash: %v\n%s", res.Report.Title, res.Report.Report)
 	}
